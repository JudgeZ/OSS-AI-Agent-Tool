--- conflicted
+++ resolved
@@ -113,28 +113,12 @@
 
 export function loadConfig(): AppConfig {
   const cfgPath = process.env.APP_CONFIG || path.join(process.cwd(), "config", "app.yaml");
-<<<<<<< HEAD
   let fileCfg: PartialAppConfig = {};
   if (fs.existsSync(cfgPath)) {
     try {
       const rawFile = fs.readFileSync(cfgPath, "utf-8");
       const parsed = YAML.parse(rawFile);
       const doc = asRecord(parsed);
-=======
-  const span = startSpan("config.loadConfig", { configPath: cfgPath });
-
-  try {
-    const fileExists = fs.existsSync(cfgPath);
-    span.setAttribute("config.file.exists", fileExists);
-
-    let fileCfg: PartialAppConfig = {};
-
-    if (fileExists) {
-      const rawContent = fs.readFileSync(cfgPath, "utf-8");
-      span.setAttribute("config.file.size", Buffer.byteLength(rawContent, "utf-8"));
-      const raw = YAML.parse(rawContent);
-      const doc = asRecord(raw);
->>>>>>> 018dcb21
       if (doc) {
         const messaging = asRecord(doc.messaging);
         const providers = asRecord(doc.providers);
@@ -179,7 +163,6 @@
       const message = error instanceof Error ? error.message : String(error);
       throw new Error(`Failed to parse configuration file at ${cfgPath}: ${message}`);
     }
-<<<<<<< HEAD
   }
 
   const envRunMode = asRunMode(process.env.RUN_MODE);
@@ -241,67 +224,4 @@
       defaultTimeoutMs: envAgentTimeout ?? fileCfg.tooling?.defaultTimeoutMs ?? DEFAULT_CONFIG.tooling.defaultTimeoutMs
     }
   };
-=======
-
-    const envRunMode = asRunMode(process.env.RUN_MODE);
-    const envMessageType =
-      asMessagingType(process.env.MESSAGING_TYPE) ?? asMessagingType(process.env.MESSAGE_BUS);
-    const envProviders = process.env.PROVIDERS;
-    const envRedirectBaseUrl = process.env.OAUTH_REDIRECT_BASE;
-    const envSecretsBackend = asSecretsBackend(process.env.SECRETS_BACKEND);
-    const envAgentEndpoint = process.env.TOOL_AGENT_ENDPOINT;
-    const envAgentRetries = asNumber(process.env.TOOL_AGENT_RETRIES);
-    const envAgentTimeout = asNumber(process.env.TOOL_AGENT_TIMEOUT_MS);
-
-    const providersEnabledFromEnv = envProviders
-      ? envProviders
-          .split(",")
-          .map(entry => entry.trim())
-          .filter(entry => entry.length > 0)
-      : undefined;
-
-    const providersEnabledFromFile = fileCfg.providers?.enabled;
-
-    const config: AppConfig = {
-      runMode: fileCfg.runMode ?? envRunMode ?? DEFAULT_CONFIG.runMode,
-      messaging: {
-        type: fileCfg.messaging?.type ?? envMessageType ?? DEFAULT_CONFIG.messaging.type
-      },
-      providers: {
-        defaultRoute: fileCfg.providers?.defaultRoute ?? DEFAULT_CONFIG.providers.defaultRoute,
-        enabled: providersEnabledFromEnv ?? providersEnabledFromFile ?? DEFAULT_CONFIG.providers.enabled
-      },
-      auth: {
-        oauth: {
-          redirectBaseUrl:
-            envRedirectBaseUrl ??
-            fileCfg.auth?.oauth?.redirectBaseUrl ??
-            DEFAULT_CONFIG.auth.oauth.redirectBaseUrl
-        }
-      },
-      secrets: {
-        backend: envSecretsBackend ?? fileCfg.secrets?.backend ?? DEFAULT_CONFIG.secrets.backend
-      },
-      tooling: {
-        agentEndpoint: envAgentEndpoint ?? fileCfg.tooling?.agentEndpoint ?? DEFAULT_CONFIG.tooling.agentEndpoint,
-        retryAttempts: envAgentRetries ?? fileCfg.tooling?.retryAttempts ?? DEFAULT_CONFIG.tooling.retryAttempts,
-        defaultTimeoutMs: envAgentTimeout ?? fileCfg.tooling?.defaultTimeoutMs ?? DEFAULT_CONFIG.tooling.defaultTimeoutMs
-      }
-    };
-
-    span.setAttribute("config.runMode", config.runMode);
-    span.setAttribute("config.messaging.type", config.messaging.type);
-    span.setAttribute("config.providers.enabledCount", config.providers.enabled.length);
-
-    return config;
-  } catch (error) {
-    const cause = error instanceof Error ? error : new Error(String(error));
-    span.recordException(cause);
-    span.setAttribute("config.error.type", cause.name);
-    span.setAttribute("config.error.message", cause.message);
-    throw new ConfigLoadError(`Failed to load orchestrator config from ${cfgPath}`, cause);
-  } finally {
-    span.end();
-  }
->>>>>>> 018dcb21
 }